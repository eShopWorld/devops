﻿<Project Sdk="Microsoft.NET.Sdk">

  <PropertyGroup>

    <TargetFramework>netcoreapp3.1</TargetFramework>
    <IsPackable>false</IsPackable>
    <DebugType>Full</DebugType>
    <SonarQubeTestProject>true</SonarQubeTestProject>

    <LangVersion>latest</LangVersion>

  </PropertyGroup>


  <ItemGroup>
    <Content Include="appsettings.json">
      <CopyToOutputDirectory>Always</CopyToOutputDirectory>
    </Content>
  </ItemGroup>

  <ItemGroup>
<<<<<<< HEAD
    <PackageReference Include="Eshopworld.Tests.Core" Version="2.0.3" />
    <PackageReference Include="Microsoft.NET.Test.Sdk" Version="16.6.1" />
=======
    <PackageReference Include="Eshopworld.Tests.Core" Version="2.0.5" />
>>>>>>> 2100c2ac
    <PackageReference Include="xunit.runner.visualstudio" Version="2.4.2">
      <PrivateAssets>all</PrivateAssets>
      <IncludeAssets>runtime; build; native; contentfiles; analyzers</IncludeAssets>
    </PackageReference>
  </ItemGroup>

  <ItemGroup>
    <ProjectReference Include="..\..\Eshopworld.DevOps\Eshopworld.DevOps.csproj" />
  </ItemGroup>

  <ItemGroup>
    <None Update="appSettings.ORDER.json">
      <CopyToOutputDirectory>Always</CopyToOutputDirectory>
    </None>
    <None Update="appSettings.CI.json">
      <CopyToOutputDirectory>Always</CopyToOutputDirectory>
    </None>
    <None Update="appsettings.INTEGRATION.json">
      <CopyToOutputDirectory>Always</CopyToOutputDirectory>
    </None>
    <None Update="appSettings.ENV1.json">
      <CopyToOutputDirectory>Always</CopyToOutputDirectory>
    </None>
    <None Update="appsettings.TEST.json">
      <CopyToOutputDirectory>Always</CopyToOutputDirectory>
    </None>
  </ItemGroup>

  <ItemGroup>
    <PackageReference Update="Microsoft.SourceLink.GitHub" Version="1.0.0" />
  </ItemGroup>

</Project><|MERGE_RESOLUTION|>--- conflicted
+++ resolved
@@ -19,12 +19,8 @@
   </ItemGroup>
 
   <ItemGroup>
-<<<<<<< HEAD
-    <PackageReference Include="Eshopworld.Tests.Core" Version="2.0.3" />
     <PackageReference Include="Microsoft.NET.Test.Sdk" Version="16.6.1" />
-=======
     <PackageReference Include="Eshopworld.Tests.Core" Version="2.0.5" />
->>>>>>> 2100c2ac
     <PackageReference Include="xunit.runner.visualstudio" Version="2.4.2">
       <PrivateAssets>all</PrivateAssets>
       <IncludeAssets>runtime; build; native; contentfiles; analyzers</IncludeAssets>
